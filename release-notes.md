<<<<<<< HEAD
Changes since v2.2.1 include:
- ensure remote tags are always updated - this avoids odd version number issues
=======
Changes since v2.2.2 include:
- reduce some verbosity / log export fix ipv6
- make sure we don't have disk based swap around when using swap on zram due to race condition
- cache adsb.im status query
- don't run nightly apt update, this runs with the nightly OS update when enabled
- nightly adsb.im update: only run the updater if new version is available
- stage2 add microfeeder: honor bandwidth reduce checkbox
- fix dietpi OS update
- OS update consistency button / nightly
- message / position rate status page changes / fix for micro / nano feeders
- move swap on zram script to its own service
- fixup stage2 combined stats (broken in beta.7)
- added position / message rate to non-stage2 setups status page
- fix missing log for docker compose up
- inform users of docker compose up failure and offer retry button
- only notify of ipv6 issues when docker compose fails
- add ipv6 issue to support info page and log upload
- multioutline: hopefully user invisble changes under the hood
- update DietPi images to be 9.8 based
- update Raspberry Raspbian base image to 2024-10-22 image
- fix nightly updates to actually be nightly instead of hourly
- aggregator status: various tweaks / polishing
- aggregator status: autorefresh fix
- fix collectd messages when running in VM (missing temp sensor)
- don't check IPv6 addresses with non-global scope
- automatically refresh the aggregator status on feeder home page
- several stylistic changes and better explanations for feeder home page and backup page
- hide some of the feeder homepage connectivity matrix legends by default
- add note about SkyAware map not working by default
- add improved alert for non-working ipv6
- change heywhatsthat outline to non-dashed to improve map performance when zoomed in
- fix esoteric error during key request process
- Piaware: reduce memory footprint - this disables the Piaware map (but then... we have the much better tar1090 map)
- update Piaware container: watchdog added for very rare TLS piaware hang; show location in FA map; faster startup of data flow in container
- fix timezone configuration for dietpi app installs
- aggregator status check: report if container down / recently started
- consistently allow spaces in sitenames (spaces replaced with underscore for MLAT name)
- radarbox: update station number when share key changes / up container version
- eliminate some minor writes from radarvirtuel, adsbhub, radar1090uk containers
>>>>>>> 6a5eea16

> [!NOTE]
> Based on the available usage information, I have significantly reduced the number of images provided here. If there's one that you need for a different SBC which is supported either by Armbian or DietPi, please post a request on the [Zulip server](https://adsblol.zulipchat.com/#narrow/stream/391168-adsb-feeder-image)

> [!WARNING]
> Images can take more than 5 minutes before the web interface is available. Please be patient.

> [!NOTE]
> Currently the Odroid image and the default LePotato images do NOT support WiFi. For the default Raspberry Pi image (but not the new Raspbian image for LePotato), WiFi can be configured with the Pi Imager when you write the image to SD-card, DietPi based images do support WiFi, but they require editing two files on the DOS partition included with the image BEFORE the first boot. Please look at the [adsb.im FAQ](https://adsb.im/faq) for details.
> Alternatively, if there is no network connection detected, all WiFi enabled images will create a hotspot named `adsb.im-feeder`. You can then connect to that hotspot and set up SSID/password of the access point you want the feeder to connect to.

For Raspberry Pis there are multiple images available. For most users the Raspbian based `adsb-im-raspberrypi64-pi-2-3-4-5-v....img.xz` is likely the best choice, but there are also two DietPi based images available for those who prefer that.


<|MERGE_RESOLUTION|>--- conflicted
+++ resolved
@@ -1,7 +1,3 @@
-<<<<<<< HEAD
-Changes since v2.2.1 include:
-- ensure remote tags are always updated - this avoids odd version number issues
-=======
 Changes since v2.2.2 include:
 - reduce some verbosity / log export fix ipv6
 - make sure we don't have disk based swap around when using swap on zram due to race condition
@@ -41,7 +37,6 @@
 - consistently allow spaces in sitenames (spaces replaced with underscore for MLAT name)
 - radarbox: update station number when share key changes / up container version
 - eliminate some minor writes from radarvirtuel, adsbhub, radar1090uk containers
->>>>>>> 6a5eea16
 
 > [!NOTE]
 > Based on the available usage information, I have significantly reduced the number of images provided here. If there's one that you need for a different SBC which is supported either by Armbian or DietPi, please post a request on the [Zulip server](https://adsblol.zulipchat.com/#narrow/stream/391168-adsb-feeder-image)
